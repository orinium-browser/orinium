--- conflicted
+++ resolved
@@ -54,11 +54,5 @@
     println!("parsing html code...");
     let mut parser = parser::Parser::new(&html);
     let dom = parser.parse();
-<<<<<<< HEAD
-    parser::print_dom(&dom, 0);
-
-    Ok(())
-=======
     parser::print_dom_tree(&dom,"" , true);
->>>>>>> b85cb7a5
 }