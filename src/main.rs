--- conflicted
+++ resolved
@@ -37,20 +37,7 @@
 
     // レンダラーを作成して描画命令を生成
     let renderer = Renderer::new(800.0, 600.0);
-<<<<<<< HEAD
-    let mut draw_commands = renderer.generate_draw_commands(&dom_tree);
-
-    // テスト用の矩形を追加（色の値を0.0〜1.0の範囲に修正）
-    draw_commands.push(DrawCommand::DrawRect {
-        x: 0.0,
-        y: 100.0,
-        width: 100.0,
-        height: 100.0,
-        color: Color { r: 0.8, g: 0.2, b: 0.2, a: 1.0 }
-    });
-=======
     let draw_commands = renderer.generate_draw_commands(&dom_tree);
->>>>>>> 3b2833ee
 
     log::info!("Generated {} draw commands", draw_commands.len());
     log::info!("Generated draw commands: {draw_commands:#?}");
@@ -60,10 +47,6 @@
         EventLoop::<orinium_browser::platform::ui::State>::with_user_event().build()?;
     let mut app = App::new();
 
-<<<<<<< HEAD
-    // 描画命令をAppに設定
-=======
->>>>>>> 3b2833ee
     app.set_draw_commands(draw_commands);
 
     event_loop.run_app(&mut app)?;
