[package]
name = "orinium_browser"
version = "0.1.0"
edition = "2021"
license = "Apache-2.0"

[workspace]
resolver = "2"

[dependencies]
anyhow = "1.0"
tokio = { version = "1.48.0", features = ["full"] }
pollster = "0.3"
env_logger = "0.11.8"
log = "0.4.0"
winit = "0.30.12"
wgpu = "27.0.1"
wgpu_text = "27.0.1"
bytemuck = { version = "1.14", features = ["derive"] }
url = "2.5"
<<<<<<< HEAD
rustls = { version = "0.22.2", default-features = false, features = ["tls12"] }
=======
rustls = { version = "0.22.4", default-features = false, features = ["tls12"] }
>>>>>>> 4772a011
rustls-native-certs = "0.7.0"
tokio-rustls = "0.25.0"
hyper = { version = "1", features = ["full"] }
http-body-util = "0.1"
hyper-util = { version = "0.1", features = ["full"] }
<<<<<<< HEAD
image = "0.24"
fontdue = "0.7"
ab_glyph = "0.2"
=======
image = "0.25.8"
>>>>>>> 4772a011
<|MERGE_RESOLUTION|>--- conflicted
+++ resolved
@@ -18,20 +18,12 @@
 wgpu_text = "27.0.1"
 bytemuck = { version = "1.14", features = ["derive"] }
 url = "2.5"
-<<<<<<< HEAD
-rustls = { version = "0.22.2", default-features = false, features = ["tls12"] }
-=======
 rustls = { version = "0.22.4", default-features = false, features = ["tls12"] }
->>>>>>> 4772a011
 rustls-native-certs = "0.7.0"
 tokio-rustls = "0.25.0"
 hyper = { version = "1", features = ["full"] }
 http-body-util = "0.1"
 hyper-util = { version = "0.1", features = ["full"] }
-<<<<<<< HEAD
 image = "0.24"
 fontdue = "0.7"
-ab_glyph = "0.2"
-=======
-image = "0.25.8"
->>>>>>> 4772a011
+ab_glyph = "0.2"